--- conflicted
+++ resolved
@@ -52,12 +52,7 @@
         [
             SimTelEventSource,
             CameraDL1Calibrator,
-<<<<<<< HEAD
-            ChargeResolutionCalculator
         ] + tool_utils.classes_with_traits(WaveformExtractor)
-=======
-        ] + tool_utils.classes_with_traits(ChargeExtractor)
->>>>>>> b40af754
     )
 
     def __init__(self, **kwargs):

--- conflicted
+++ resolved
@@ -4,13 +4,8 @@
 from ctapipe.containers import HillasParametersContainer
 from ctapipe.image.cleaning import tailcuts_clean
 from ctapipe.image.hillas import hillas_parameters, HillasParameterizationError
-<<<<<<< HEAD
-from ctapipe.io import event_source
-from ctapipe.reco import HillasReconstructor
-=======
 from ctapipe.io import EventSource
 from ctapipe.reco.HillasReconstructor import HillasReconstructor
->>>>>>> e6ddf726
 from ctapipe.reco.hillas_intersection import HillasIntersection
 
 from ctapipe.reco.reco_algorithms import (
@@ -45,12 +40,9 @@
         "gamma_LaPalma_baseline_20Zd_180Az_prod3b_test.simtel.gz"
     )
 
-<<<<<<< HEAD
-    source = event_source(filename, max_events=10)
+    source = EventSource(filename, max_events=10)
     subarray = source.subarray
-=======
-    source = EventSource(filename, max_events=10)
->>>>>>> e6ddf726
+
     calib = CameraCalibrator(source.subarray)
     horizon_frame = AltAz()
 

from pyhessio import *
from ctapipe.io.hessio import hessio_event_source
from ctapipe.utils.datasets import get_path
from ctapipe.calib.camera.mc import *
from ctapipe.instrument import InstrumentDescription as ID


def get_test_parameters():
    parameters = {"integrator": "nb_peak_integration",
                  "window": 7,
                  "shift": 3,
                  "sigamp": [2, 4],
                  "clip_amp": 0,
                  "lwt": 0}
    return parameters


def get_camera_info():
    filename = get_path(
        'gamma_test.simtel.gz')
    tel, cam, opt = ID.load(filename)
    return cam


def get_test_event():
    filename = get_path(
        'gamma_test.simtel.gz')
    for event in hessio_event_source(filename):
        if event.dl0.event_id == 409:
            return event

# def get_camera_info():
#     filename = get_path(
#         'gamma_test.simtel.gz')
#     tel, cam, opt = ID.load(filename)
#     return cam


def test_set_integration_correction():
    telid = 11
    event = get_test_event()

<<<<<<< HEAD
    assert set_integration_correction(event,
        telid, get_test_parameters()) == float(round(1.0497408130033212,7))
=======
    assert set_integration_correction(
        telid, get_test_parameters()) == float(round(1.0497408130033212, 7))
>>>>>>> 2684a24b


def test_full_integration_mc():
    telid = 11
    int_adc_pix = full_integration_mc(get_test_event(), telid)
    assert int_adc_pix[0][0] == 149


def test_simple_integration_mc():
    telid = 11
<<<<<<< HEAD
    int_adc_pix = simple_integration_mc(get_test_event(), telid,
                                        get_test_parameters())
    assert int_adc_pix[0][0] == 74
=======
    int_adc_pix, peak_adc_pix = simple_integration_mc(
        get_test_event(), get_pedestal(telid), telid, get_test_parameters())
    assert int_adc_pix[0][0] == int(70)
    assert peak_adc_pix is None
>>>>>>> 2684a24b


def test_global_peak_integration_mc():
    telid = 11
<<<<<<< HEAD
    int_adc_pix = global_peak_integration_mc(get_test_event(), telid,
                                             get_test_parameters())
    assert int_adc_pix[0][0] == 61
=======
    int_adc_pix, peak_adc_pix = global_peak_integration_mc(
        get_test_event(), get_pedestal(telid), telid, get_test_parameters())
    assert int_adc_pix[0][0] == int(77)
    assert peak_adc_pix[0] == int(13)
>>>>>>> 2684a24b


def test_local_peak_integration_mc():
    telid = 11
<<<<<<< HEAD
    int_adc_pix = local_peak_integration_mc(get_test_event(), telid,
                                            get_test_parameters())
    assert int_adc_pix[0][0] == 156
=======
    int_adc_pix, peak_adc_pix = local_peak_integration_mc(
        get_test_event(), get_pedestal(telid), telid, get_test_parameters())
    assert int_adc_pix[0][0] == int(77)
    assert peak_adc_pix[0] == int(13)
>>>>>>> 2684a24b


def test_nb_peak_integration_mc():
    telid = 11
<<<<<<< HEAD
    int_adc_pix = nb_peak_integration_mc(get_test_event(), telid,
                                         get_test_parameters())
    assert int_adc_pix[0][0] == 156
=======
    cam = get_camera_info()
    int_adc_pix, peak_adc_pix = nb_peak_integration_mc(
        get_test_event(), cam, get_pedestal(telid),
        telid, get_test_parameters())
    assert int_adc_pix[0][0] == int(-61)
    assert peak_adc_pix[0] == int(20)
>>>>>>> 2684a24b


def test_pixel_integration_mc():
    telid = 11
<<<<<<< HEAD
    event = get_test_event()
    int_adc_pix = pixel_integration_mc(event, telid, get_test_parameters())
    assert int_adc_pix[0][0] == 156
=======
    cam = get_camera_info()
    int_adc_pix, peak_adc_pix = pixel_integration_mc(
        get_test_event(), cam, get_pedestal(telid),
        telid, get_test_parameters())

    assert int_adc_pix[0][0] == int(-61)
    assert peak_adc_pix[0] == int(20)
>>>>>>> 2684a24b


def test_calibrate_amplitude_mc():
    telid = 11
<<<<<<< HEAD
    event = get_test_event()
    int_adc_pix = pixel_integration_mc(event, telid, get_test_parameters())
    pe_pix = calibrate_amplitude_mc(event, int_adc_pix, telid, get_test_parameters())
    assert pe_pix[0][0] == 5.0270585238933565
=======
    cam = get_camera_info()
    int_adc_pix, peak_adc_pix = pixel_integration_mc(
        get_test_event(), cam, get_pedestal(telid),
        telid, get_test_parameters())
    calib = get_calibration(telid)
    pe_pix = calibrate_amplitude_mc(
        int_adc_pix, calib, telid, get_test_parameters())

    assert pe_pix[0] == float(-1.7223353135585786)
>>>>>>> 2684a24b
<|MERGE_RESOLUTION|>--- conflicted
+++ resolved
@@ -13,13 +13,6 @@
                   "clip_amp": 0,
                   "lwt": 0}
     return parameters
-
-
-def get_camera_info():
-    filename = get_path(
-        'gamma_test.simtel.gz')
-    tel, cam, opt = ID.load(filename)
-    return cam
 
 
 def get_test_event():
@@ -40,13 +33,8 @@
     telid = 11
     event = get_test_event()
 
-<<<<<<< HEAD
     assert set_integration_correction(event,
         telid, get_test_parameters()) == float(round(1.0497408130033212,7))
-=======
-    assert set_integration_correction(
-        telid, get_test_parameters()) == float(round(1.0497408130033212, 7))
->>>>>>> 2684a24b
 
 
 def test_full_integration_mc():
@@ -57,94 +45,42 @@
 
 def test_simple_integration_mc():
     telid = 11
-<<<<<<< HEAD
     int_adc_pix = simple_integration_mc(get_test_event(), telid,
                                         get_test_parameters())
     assert int_adc_pix[0][0] == 74
-=======
-    int_adc_pix, peak_adc_pix = simple_integration_mc(
-        get_test_event(), get_pedestal(telid), telid, get_test_parameters())
-    assert int_adc_pix[0][0] == int(70)
-    assert peak_adc_pix is None
->>>>>>> 2684a24b
 
 
 def test_global_peak_integration_mc():
     telid = 11
-<<<<<<< HEAD
     int_adc_pix = global_peak_integration_mc(get_test_event(), telid,
                                              get_test_parameters())
     assert int_adc_pix[0][0] == 61
-=======
-    int_adc_pix, peak_adc_pix = global_peak_integration_mc(
-        get_test_event(), get_pedestal(telid), telid, get_test_parameters())
-    assert int_adc_pix[0][0] == int(77)
-    assert peak_adc_pix[0] == int(13)
->>>>>>> 2684a24b
 
 
 def test_local_peak_integration_mc():
     telid = 11
-<<<<<<< HEAD
     int_adc_pix = local_peak_integration_mc(get_test_event(), telid,
                                             get_test_parameters())
     assert int_adc_pix[0][0] == 156
-=======
-    int_adc_pix, peak_adc_pix = local_peak_integration_mc(
-        get_test_event(), get_pedestal(telid), telid, get_test_parameters())
-    assert int_adc_pix[0][0] == int(77)
-    assert peak_adc_pix[0] == int(13)
->>>>>>> 2684a24b
 
 
 def test_nb_peak_integration_mc():
     telid = 11
-<<<<<<< HEAD
     int_adc_pix = nb_peak_integration_mc(get_test_event(), telid,
                                          get_test_parameters())
     assert int_adc_pix[0][0] == 156
-=======
-    cam = get_camera_info()
-    int_adc_pix, peak_adc_pix = nb_peak_integration_mc(
-        get_test_event(), cam, get_pedestal(telid),
-        telid, get_test_parameters())
-    assert int_adc_pix[0][0] == int(-61)
-    assert peak_adc_pix[0] == int(20)
->>>>>>> 2684a24b
 
 
 def test_pixel_integration_mc():
     telid = 11
-<<<<<<< HEAD
     event = get_test_event()
     int_adc_pix = pixel_integration_mc(event, telid, get_test_parameters())
     assert int_adc_pix[0][0] == 156
-=======
-    cam = get_camera_info()
-    int_adc_pix, peak_adc_pix = pixel_integration_mc(
-        get_test_event(), cam, get_pedestal(telid),
-        telid, get_test_parameters())
-
-    assert int_adc_pix[0][0] == int(-61)
-    assert peak_adc_pix[0] == int(20)
->>>>>>> 2684a24b
 
 
 def test_calibrate_amplitude_mc():
     telid = 11
-<<<<<<< HEAD
     event = get_test_event()
     int_adc_pix = pixel_integration_mc(event, telid, get_test_parameters())
     pe_pix = calibrate_amplitude_mc(event, int_adc_pix, telid, get_test_parameters())
-    assert pe_pix[0][0] == 5.0270585238933565
-=======
-    cam = get_camera_info()
-    int_adc_pix, peak_adc_pix = pixel_integration_mc(
-        get_test_event(), cam, get_pedestal(telid),
-        telid, get_test_parameters())
-    calib = get_calibration(telid)
-    pe_pix = calibrate_amplitude_mc(
-        int_adc_pix, calib, telid, get_test_parameters())
-
-    assert pe_pix[0] == float(-1.7223353135585786)
->>>>>>> 2684a24b
+    assert pe_pix[0][0] == 5.0270585238933565
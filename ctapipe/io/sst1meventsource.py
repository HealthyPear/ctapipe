# Licensed under a 3-clause BSD style license - see LICENSE.rst
"""
EventSource for SST1M/digicam protobuf-fits.fz-files.

Needs protozfits v1.0.2 from github.com/cta-sst-1m/protozfitsreader
"""
import gzip
import numpy as np
from .eventsource import EventSource
from .containers import SST1MDataContainer
from ..instrument import TelescopeDescription
import gzip

__all__ = ['SST1MEventSource']


def is_fits_in_header(file_path):
    '''quick check if file is a FITS file

    by looking into the first 1024 bytes and searching for the string "FITS"
    typically used in is_compatible
    '''
    # read the first 1kB
    with open(file_path, 'rb') as f:
        marker_bytes = f.read(1024)

    # if file is gzip, read the first 4 bytes with gzip again
    if marker_bytes[0] == 0x1f and marker_bytes[1] == 0x8b:
        with gzip.open(file_path, 'rb') as f:
            marker_bytes = f.read(1024)

    return b'FITS' in marker_bytes


class SST1MEventSource(EventSource):

    def __init__(self, config=None, tool=None, **kwargs):
        super().__init__(config=config, tool=tool, **kwargs)
        from protozfits import File
        self.file = File(self.input_url)
        # TODO: Correct pixel ordering
        self._tel_desc = TelescopeDescription.from_name(
            optics_name='SST-1M',
            camera_name='DigiCam'
        )

    def _generator(self):
        pixel_sort_ids = None

        for count, event in enumerate(self.file.Events):
            if pixel_sort_ids is None:
                pixel_indices = event.hiGain.waveforms.pixelsIndices
                pixel_sort_ids = np.argsort(pixel_indices)
                self.n_pixels = len(pixel_sort_ids)
            telid = event.telescopeID
            data = SST1MDataContainer()
            data.count = count

            data.inst.subarray.tels[telid] = self._tel_desc

            # Data level Containers
            data.r0.obs_id = -1
            data.r0.event_id = event.eventNumber
            data.r0.tels_with_data = {telid}
            data.r1.obs_id = -1
            data.r1.event_id = event.eventNumber
            data.r1.tels_with_data = {telid}
            data.dl0.obs_id = -1
            data.dl0.event_id = event.eventNumber
            data.dl0.tels_with_data = {telid}

            # R0CameraContainer
            camera_time = event.local_time_sec * 1E9 + event.local_time_nanosec
            samples = event.hiGain.waveforms.samples.reshape(self.n_pixels, -1)
            data.r0.tel[telid].trigger_time = camera_time
            data.r0.tel[telid].trigger_type = event.event_type
            data.r0.tel[telid].waveform = samples[pixel_sort_ids][None, :]
            data.r0.tel[telid].num_samples = samples.shape[-1]

            # SST1MContainer
            data.sst1m.tels_with_data = {telid}

            # SST1MCameraContainer
            digicam_baseline = event.hiGain.waveforms.baselines[pixel_sort_ids]
            gps_time = (event.trig.timeSec * 1E9 + event.trig.timeNanoSec)
            container = data.sst1m.tel[telid]
            container.pixel_flags = event.pixels_flags[pixel_sort_ids]
            container.digicam_baseline = digicam_baseline
            container.local_camera_clock = camera_time
            container.gps_time = gps_time
            container.camera_event_type = event.event_type
            container.array_event_type = event.eventType
            container.trigger_input_traces = event.trigger_input_traces
            container.trigger_output_patch7 = event.trigger_output_patch7
            container.trigger_output_patch19 = event.trigger_output_patch19

            yield data

    @staticmethod
    def is_compatible(file_path):
<<<<<<< HEAD
        # read the first 1kB
        with open(file_path, 'rb') as f:
            marker_bytes = f.read(1024)

        # if file is gzip, read the first 4 bytes with gzip again
        if marker_bytes[0] == 0x1f and marker_bytes[1] == 0x8b:
            with gzip.open(file_path, 'rb') as f:
                marker_bytes = f.read(1024)

        if b'FITS' not in marker_bytes:
=======
        if not is_fits_in_header(file_path):
>>>>>>> cc1567d8
            return False

        from astropy.io import fits
        try:
            h = fits.open(file_path)[1].header
            ttypes = [h[x] for x in h.keys() if 'TTYPE' in x]
        except OSError:
            # not even a fits file
            return False
        except IndexError:
            # A fits file of a different format
            return False

        is_protobuf_zfits_file = (
            (h['XTENSION'] == 'BINTABLE') and
            (h['EXTNAME'] == 'Events') and
            (h['ZTABLE'] is True) and
            (h['ORIGIN'] == 'CTA') and
            (h['PBFHEAD'] == 'DataModel.CameraEvent')
        )
        is_sst1m_file = 'trigger_input_traces' in ttypes

        return is_protobuf_zfits_file & is_sst1m_file<|MERGE_RESOLUTION|>--- conflicted
+++ resolved
@@ -9,7 +9,6 @@
 from .eventsource import EventSource
 from .containers import SST1MDataContainer
 from ..instrument import TelescopeDescription
-import gzip
 
 __all__ = ['SST1MEventSource']
 
@@ -98,20 +97,7 @@
 
     @staticmethod
     def is_compatible(file_path):
-<<<<<<< HEAD
-        # read the first 1kB
-        with open(file_path, 'rb') as f:
-            marker_bytes = f.read(1024)
-
-        # if file is gzip, read the first 4 bytes with gzip again
-        if marker_bytes[0] == 0x1f and marker_bytes[1] == 0x8b:
-            with gzip.open(file_path, 'rb') as f:
-                marker_bytes = f.read(1024)
-
-        if b'FITS' not in marker_bytes:
-=======
         if not is_fits_in_header(file_path):
->>>>>>> cc1567d8
             return False
 
         from astropy.io import fits

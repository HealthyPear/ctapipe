--- conflicted
+++ resolved
@@ -109,20 +109,10 @@
                     = pyhessio.get_pixel_position(tel_id) * u.m
                 container.meta.optical_foclen[tel_id] = pyhessio.get_optical_foclen(tel_id) * u.m;
 
-<<<<<<< HEAD
-=======
             # fill telescope position dictionary, if not already done:
             if tel_id not in container.tel_pos:
                 container.tel_pos[tel_id] = pyhessio.get_telescope_position(tel_id) * u.m
             
-            # fill the photo electrons list
-            if tel_id not in container.mc.photo_electrons:
-                container.mc.photo_electrons[tel_id] = dict()
-            for pix_id in range(pyhessio.get_num_pixels(tel_id)):
-                container.mc.photo_electrons[tel_id][pix_id] = pyhessio.get_mc_number_photon_electron(tel_id, pix_id)[0]
-
-
->>>>>>> 2c48358a
             nchans = pyhessio.get_num_channel(tel_id)
             container.dl0.tel[tel_id] = RawCameraData(tel_id)
             container.dl0.tel[tel_id].num_channels = nchans

--- conflicted
+++ resolved
@@ -58,18 +58,11 @@
     y = norm.pdf(x, t_pulse, pulse_sigma)
 
     # Create reference pulse
-<<<<<<< HEAD
     x_ref = np.arange(n_samples * 2)
     reference_pulse = norm.pdf(x_ref, n_samples, pulse_sigma * 2)
-    subarray.tel[telid].camera.reference_pulse_shape = [reference_pulse]
-    subarray.tel[telid].camera.reference_pulse_step = u.Quantity(0.5, u.ns)
-=======
-    x_ref = np.arange(n_samples*2)
-    reference_pulse = norm.pdf(x_ref, n_samples, pulse_sigma*2)
     readout = subarray.tel[telid].camera.readout
     readout.reference_pulse_shape = np.array([reference_pulse])
     readout.reference_pulse_sample_width = u.Quantity(0.5, u.ns)
->>>>>>> e7bb1a4a
 
     # Randomize amplitudes
     charge = random.uniform(100, 1000, n_pixels)
